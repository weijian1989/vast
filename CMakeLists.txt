#------------------------------------------------------------------------------
#                                Project Setup
#------------------------------------------------------------------------------

cmake_minimum_required(VERSION 3.0 FATAL_ERROR)
project(VAST C CXX)

# Silence warning CMP0042
if (APPLE AND NOT DEFINED CMAKE_MACOSX_RPATH)
  set(CMAKE_MACOSX_RPATH true)
endif()

# Support Clang tools such as clang-tidy
set(CMAKE_EXPORT_COMPILE_COMMANDS 1)

set(CMAKE_MODULE_PATH ${CMAKE_CURRENT_SOURCE_DIR}/cmake)
include(CTest)
include(Helpers)
include(MacDependencyPaths)

# Prohibit in-source builds
if ("${CMAKE_SOURCE_DIR}" STREQUAL "${CMAKE_BINARY_DIR}")
  message(FATAL_ERROR "In-source builds are not allowed. Please use "
    "./configure to choose a build directory and "
    "initialize the build configuration.")
endif ()

# Keep make output sane
set(CMAKE_VERBOSE_MAKEFILE false
    CACHE STRING "Show all outputs including compiler lines." FORCE)

# Extract VERSION
file(STRINGS "${CMAKE_CURRENT_SOURCE_DIR}/VERSION" VAST_VERSION LIMIT_COUNT 1)
string(REPLACE "." " " version_numbers ${VAST_VERSION})
separate_arguments(version_numbers)
list(GET version_numbers 0 VERSION_MAJOR)
list(GET version_numbers 1 VERSION_MINOR)
set(VERSION_MAJ_MIN "${VERSION_MAJOR}.${VERSION_MINOR}")

set(VAST_LOG_LEVEL "2" CACHE STRING
    "maximum log level that can be set during runtime execution")

#------------------------------------------------------------------------------
#                               Compiler Setup
#------------------------------------------------------------------------------

# Compiler requirements
set(CLANG_MINIMUM_VERSION 6.0)
set(APPLE_CLANG_MINIMUM_VERSION 9.1)
set(GCC_MINIMUM_VERSION 8.0)

# Ensures that the specified C++ compiler meets our version requirements.
macro(check_compiler_version version)
  message(STATUS "Using ${CMAKE_CXX_COMPILER_ID} ${CMAKE_CXX_COMPILER_VERSION}")
  if (CMAKE_CXX_COMPILER_VERSION VERSION_LESS ${version})
    message(FATAL_ERROR "${CMAKE_CXX_COMPILER_VERSION} >= ${version} required")
  endif ()
endmacro()

# Respect environment variables.
set(LDFLAGS "$ENV{LDFLAGS}")

# Ninja doesn't colorize compiler diagnostics by default.
if (CMAKE_GENERATOR STREQUAL "Ninja")
  set(EXTRA_FLAGS "-fdiagnostics-color")
endif ()

# To give the user full control, we don't mess with with CXX_FLAGS if provided.
# This is a deliberate decision but contrasts to many other packages that
# append flags to the user-provide environment variable.
if (NOT CMAKE_CXX_FLAGS)
  # Our default flags.
  set(EXTRA_FLAGS "${EXTRA_FLAGS} -std=c++17 -Wall -Wextra -pedantic")
  set(PERFORMANCE_FLAGS "-march=native -mpopcnt")
  # Increase maximum number of template instantiations, for all that
  # template-heavy code.
  set(EXTRA_FLAGS "${EXTRA_FLAGS} -ftemplate-depth=512")
  # Reduce the number of template instantiations shown in backtrace to keep the
  # already insane error messages readable.
  set(EXTRA_FLAGS "${EXTRA_FLAGS} -ftemplate-backtrace-limit=3")
  # Build-type specific flags.
  set(CMAKE_CXX_FLAGS_DEBUG          "-O0 -g")
  set(CMAKE_CXX_FLAGS_MINSIZEREL     "-Os")
  set(CMAKE_CXX_FLAGS_RELEASE        "-O3 ${PERFORMANCE_FLAGS}")
  set(CMAKE_CXX_FLAGS_RELWITHDEBINFO "-O2 -g -fno-omit-frame-pointer")
endif ()

# Enable more (most) warnings when requested by the user.
if (MORE_WARNINGS)
  if(CMAKE_CXX_COMPILER_ID MATCHES "Clang")
    set(WFLAGS "-Weverything -Wno-c++98-compat -Wno-padded "
               "-Wno-documentation-unknown-command -Wno-exit-time-destructors "
               "-Wno-global-constructors -Wno-missing-prototypes "
               "-Wno-c++98-compat-pedantic -Wno-unused-member-function "
               "-Wno-unused-const-variable -Wno-switch-enum "
               "-Wno-abstract-vbase-init "
               "-Wno-missing-noreturn -Wno-covered-switch-default")
  elseif(CMAKE_CXX_COMPILER_ID MATCHES "GNU")
    set(WFLAGS "-Waddress -Wall -Warray-bounds "
               "-Wattributes -Wbuiltin-macro-redefined -Wcast-align "
               "-Wcast-qual -Wchar-subscripts -Wclobbered -Wcomment "
               "-Wconversion -Wconversion-null -Wcoverage-mismatch "
               "-Wcpp -Wdelete-non-virtual-dtor -Wdeprecated "
               "-Wdeprecated-declarations -Wdiv-by-zero -Wdouble-promotion "
               "-Wempty-body -Wendif-labels -Wenum-compare -Wextra "
               "-Wfloat-equal -Wformat -Wfree-nonheap-object "
               "-Wignored-qualifiers -Winit-self "
               "-Winline -Wint-to-pointer-cast -Winvalid-memory-model "
               "-Winvalid-offsetof -Wlogical-op -Wmain -Wmaybe-uninitialized "
               "-Wmissing-braces -Wmultichar "
               "-Wnarrowing -Wnoexcept -Wnon-template-friend "
               "-Wnon-virtual-dtor -Wnonnull -Woverflow "
               "-Woverlength-strings -Wparentheses "
               "-Wpmf-conversions -Wpointer-arith -Wreorder "
               "-Wreturn-type -Wsequence-point "
               "-Wsign-compare -Wswitch -Wtype-limits -Wundef "
               "-Wuninitialized -Wunused -Wvla -Wwrite-strings")
  endif()
  # convert CMake list to a single string, erasing the ";" separators
  string(REPLACE ";" "" WFLAGS_STR ${WFLAGS})
  set(EXTRA_FLAGS "${EXTRA_FLAGS} ${WFLAGS_STR}")
endif()

# Requirement checks
if ("${CMAKE_CXX_COMPILER_ID}" MATCHES "GNU")
  check_compiler_version(${GCC_MINIMUM_VERSION})
  # Too many false positives.
  set(EXTRA_FLAGS "${EXTRA_FLAGS} -Wno-maybe-uninitialized")
  if (${CMAKE_SYSTEM_NAME} MATCHES "FreeBSD")
    # Works around issues with libstdc++ and C++11. For details, see:
    # - https://bugs.freebsd.org/bugzilla/show_bug.cgi?id=194929
    # - https://bugs.freebsd.org/bugzilla/show_bug.cgi?id=182657
    set(EXTRA_FLAGS "${EXTRA_FLAGS} -D_GLIBCXX_USE_C99")
    set(EXTRA_FLAGS "${EXTRA_FLAGS} -D_GLIBCXX_USE_C99_MATH")
    set(EXTRA_FLAGS "${EXTRA_FLAGS} -D_GLIBCXX_USE_C99_MATH_TR1")
  endif ()
  if (VAST_USE_TCMALLOC)
    # GCC makes some optimizations assuming it is using its own, built-in
    # malloc; that assumption obviously isn't true with tcmalloc.
    set(EXTRA_FLAGS "${EXTRA_FLAGS} -fno-builtin-malloc -fno-builtin-calloc")
    set(EXTRA_FLAGS "${EXTRA_FLAGS} -fno-builtin-realloc -fno-builtin-free")
  endif ()
elseif ("${CMAKE_CXX_COMPILER_ID}" MATCHES "Clang")
  if ("${CMAKE_CXX_COMPILER_ID}" STREQUAL "AppleClang")
    message(STATUS "Using Clang that ships with XCode")
    check_compiler_version(${APPLE_CLANG_MINIMUM_VERSION})
  else ()
    message(STATUS "Using third-party Clang not from XCode")
    check_compiler_version(${CLANG_MINIMUM_VERSION})
  endif ()
  # Standard library selection: check if libc++ is available, and if so, use
  # it. Otherwise fall back to libstdc++.
  if (NOT NO_AUTO_LIBCPP)
    set(CXXFLAGS_BACKUP "${CMAKE_CXX_FLAGS}")
    set(CMAKE_CXX_FLAGS "-std=c++17 -stdlib=libc++")
    try_run(program_result
            compilation_succeeded
            "${CMAKE_BINARY_DIR}"
            "${CMAKE_CURRENT_SOURCE_DIR}/cmake/get_compiler_version.cpp")
    set(CMAKE_CXX_FLAGS "${CXXFLAGS_BACKUP}")
    if(NOT compilation_succeeded)
      message(STATUS "Using libstdc++ as standard library")
    else()
      message(STATUS "Automatically adding -stdlib=libc++ flag")
      set(EXTRA_FLAGS "${EXTRA_FLAGS} -stdlib=libc++")
    endif()
  endif()
else ()
  message(FATAL_ERROR "Unsupported compiler: ${CMAKE_CXX_COMPILER_ID}")
endif ()

if (ENABLE_ADDRESS_SANITIZER)
  set(CXXFLAGS_BACKUP "${CMAKE_CXX_FLAGS}")
  set(CMAKE_CXX_FLAGS "-fsanitize=address -fno-omit-frame-pointer")
  try_run(program_result
          compilation_succeeded
          "${CMAKE_BINARY_DIR}"
          "${CMAKE_CURRENT_SOURCE_DIR}/cmake/get_compiler_version.cpp")
  set(CMAKE_CXX_FLAGS "${CXXFLAGS_BACKUP}")
  if(NOT compilation_succeeded)
    message(STATUS "Address Sanitizer not available on selected compiler")
  else()
    message(STATUS "Enabling Address Sanitizer")
    set(ASAN_FOUND true)
    set(EXTRA_FLAGS "${EXTRA_FLAGS} -fsanitize=address -fno-omit-frame-pointer")
  endif()
endif ()

# set -fno-exception if requested
if (NO_EXCEPTIONS)
  set(EXTRA_FLAGS "${EXTRA_FLAGS} -fno-exceptions")
endif()

if (ENABLE_GCOV)
  # Locate gcov and gcovr.
  find_package(GCOV)
  if (NOT GCOV_FOUND)
    message(FATAL_ERROR "Could not find gcov")
  endif ()
  find_package(GCOVR)
  if (NOT GCOVR_FOUND)
    message(FATAL_ERROR "Could not find gcovr")
  endif ()
  # For compile flags, GCC and Clang share the same options.
  set(EXTRA_FLAGS "${EXTRA_FLAGS} -fprofile-arcs -ftest-coverage")
  set(EXTRA_FLAGS "${EXTRA_FLAGS} -fno-omit-frame-pointer")
  # For link flags, GCC wants -lgcov and Clang --coverage.
  if ("${CMAKE_CXX_COMPILER_ID}" MATCHES "GNU")
    set(LDFLAGS "${LDFLAGS} -lgcov")
  elseif ("${CMAKE_CXX_COMPILER_ID}" MATCHES "Clang")
    set(LDFLAGS "${LDFLAGS} --coverage")
  endif()
  # Create a CMake script that removes all *.gcda files. We'll call this below
  # in the custom target.
  file(WRITE ${CMAKE_CURRENT_BINARY_DIR}/remove_gcda.cmake
    "file(GLOB_RECURSE GCDA_FILES \"${CMAKE_CURRENT_BINARY_DIR}/*.gcda\")\n"
    "if(NOT GCDA_FILES STREQUAL \"\")\n"
    "  file(REMOVE \${GCDA_FILES})\n"
    "endif()")
  file(GLOB_RECURSE GCOV_SOURCES "${CMAKE_CURRENT_SOURCE_DIR}/libvast/*")
  set(GCOV_OUTPUT_DIR "${CMAKE_CURRENT_BINARY_DIR}/coverage")
  # Add new target that invokes the unit test suite followed by gcov.
  add_custom_target(gcov
    # Reset coverage counters.
    COMMAND ${CMAKE_COMMAND} -P ${CMAKE_CURRENT_BINARY_DIR}/remove_gcda.cmake
    # Run unit tests.
    COMMAND ${CMAKE_CTEST_COMMAND} --output-on-failure
    # Invoke gcov.
    COMMAND ${CMAKE_COMMAND}
      -DGCOV_SOURCES="${GCOV_SOURCES}"
      -DGCOV_OUTPUT_DIR="${GCOV_OUTPUT_DIR}"
      -P ${CMAKE_CURRENT_SOURCE_DIR}/cmake/GenerateGcov.cmake
    COMMENT "Generating gcov output")
  # Add gcovr targets to generate various output files.
  add_custom_target(gcovr-txt
    COMMAND gcovr -k -g -r .. -e libvast/test
              --object-directory=${GCOV_OUTPUT_DIR}
              -o coverage.txt
    COMMENT "Creating gcov text summary")
  add_custom_target(gcovr-xml
    COMMAND gcovr -k -g -r .. -e libvast/test
              --object-directory=${GCOV_OUTPUT_DIR}
              -x -o coverage.xml
    COMMENT "Creating gcov XML summary")
  add_custom_target(gcovr-html
    COMMAND gcovr -k -g -r .. -e libvast/test
              --object-directory=${GCOV_OUTPUT_DIR}
              --html --html-details -o coverage.html
    COMMENT "Creating gcov HTML summary")
  # Target that runs gcov and generates all summaries.
  add_custom_target(coverage)
  add_dependencies(coverage gcov)
  add_dependencies(gcovr-txt gcov)
  add_dependencies(gcovr-xml gcov)
  add_dependencies(gcovr-html gcov)
  add_dependencies(coverage gcovr-txt)
  add_dependencies(coverage gcovr-xml)
  add_dependencies(coverage gcovr-html)
endif ()

if (SHOW_TIME_REPORT)
  set(EXTRA_FLAGS "${EXTRA_FLAGS} -ftime-report")
endif ()

# Only set our flags if the environment variable CXXFLAGS is not present.
if (NOT CMAKE_CXX_FLAGS)
  set(CMAKE_CXX_FLAGS ${EXTRA_FLAGS})
endif ()

if (LDFLAGS)
  set(CMAKE_EXE_LINKER_FLAGS ${LDFLAGS})
  set(CMAKE_SHARED_LINKER_FLAGS ${LDFLAGS})
  set(CMAKE_STATIC_LINKER_FLAGS ${LDFLAGS})
endif()

# Pick up 3rd-party packages and ports.
if (${CMAKE_SYSTEM_NAME} MATCHES "FreeBSD")
  include_directories(/usr/local/include)
  link_directories(/usr/local/lib)
endif ()

#------------------------------------------------------------------------------
#                          Dependency Configuration
#------------------------------------------------------------------------------

find_package(Threads)
if (NOT Threads_FOUND)
  message(FATAL_ERROR "Could not find system threading libraries")
endif ()


if (CMAKE_BUILD_TYPE STREQUAL "Release")
  if (VAST_ENABLE_ASSERTIONS)
    message(STATUS "Automatically disabling assertions for Release build")
    set (VAST_ENABLE_ASSERTIONS false)
  endif ()
endif ()

if (VAST_ENABLE_ASSERTIONS)
  find_package(Backtrace)
  if (NOT Backtrace_FOUND)
    include_directories(${Backtrace_INCLUDE_DIRS})
    message(FATAL_ERROR "Could not find backtrace (execinfo) libraries")
  endif ()
endif ()

if (NOT CAF_ROOT_DIR AND VAST_PREFIX)
  set(CAF_ROOT_DIR ${VAST_PREFIX})
endif ()
# Try to find the required CAF components first...
find_package(CAF COMPONENTS core io test QUIET)
if (NOT CAF_FOUND)
  message(FATAL_ERROR "Could not find CAF")
endif ()
message(STATUS "Found CAF")
set(CAF_FOUND_SAVE ${CAF_FOUND})
include_directories(${CAF_INCLUDE_DIRS})
# ...and then optional components.
find_package(CAF COMPONENTS opencl openssl QUIET)
if (CAF_LIBRARY_OPENCL)
  message(STATUS "Found CAF's OpenCL module, enabling OpenCL support")
  include_directories(${CAF_INCLUDE_DIR_OPENCL})
  find_package(OpenCL)
  if (NOT OpenCL_FOUND)
    message(FATAL_ERROR
            "Could not find OpenCL despite having found CAF' OpenCL module")
  endif ()
  include_directories(${OpenCL_INCLUDE_DIRS})
  set(VAST_USE_OPENCL true)
endif ()
if (CAF_LIBRARY_OPENSSL)
  message(STATUS "Found CAF's OpenSSL module, enabling OpenSSL support")
  include_directories(${CAF_INCLUDE_DIR_OPENSSL})
  set(VAST_USE_OPENSSL true)
endif ()
set(CAF_FOUND ${CAF_FOUND_SAVE})

if (NOT BROKER_ROOT_DIR AND VAST_PREFIX)
  set(BROKER_ROOT_DIR ${VAST_PREFIX})
endif ()
find_package(BROKER QUIET)
if (BROKER_FOUND)
  set(VAST_HAVE_BROKER true)
  include_directories(${BROKER_INCLUDE_DIRS})
endif ()

if (NOT SNAPPY_ROOT_DIR AND VAST_PREFIX)
  set(SNAPPY_ROOT_DIR ${VAST_PREFIX})
endif ()
find_package(SNAPPY QUIET)
if (SNAPPY_FOUND)
  set(VAST_HAVE_SNAPPY true)
  include_directories(${SNAPPY_INCLUDE_DIR})
endif ()

if (NOT ARROW_ROOT_DIR AND VAST_PREFIX)
  set(ARROW_ROOT_DIR ${VAST_PREFIX})
endif ()
find_package(ARROW COMPONENTS core plasma QUIET)
if (ARROW_CORE_FOUND)
  message(STATUS "Found Apache Arrow (core library)")
endif ()
if (ARROW_PLASMA_FOUND)
  message(STATUS "Found Apache Arrow (Plasma store)")
endif ()
if (ARROW_CORE_FOUND AND ARROW_PLASMA_FOUND)
  set(VAST_HAVE_ARROW true)
  include_directories(${ARROW_CORE_INCLUDE_DIR} ${ARROW_PLASMA_INCLUDE_DIR})
endif ()

if (NOT PCAP_ROOT_DIR AND VAST_PREFIX)
  set(PCAP_ROOT_DIR ${VAST_PREFIX})
endif ()
find_package(PCAP QUIET)
if (PCAP_FOUND)
  set(VAST_HAVE_PCAP true)
  include_directories(${PCAP_INCLUDE_DIR})
endif ()

if (NOT Gperftools_ROOT_DIR AND VAST_PREFIX)
  set(Gperftools_ROOT_DIR ${VAST_PREFIX})
endif ()
find_package(Gperftools QUIET)
if (GPERFTOOLS_FOUND)
  set(VAST_HAVE_GPERFTOOLS true)
  include_directories(BEFORE ${GPERFTOOLS_INCLUDE_DIR})
endif ()

find_package(Doxygen QUIET)
find_package(Md2man QUIET)

#------------------------------------------------------------------------------
#                                   Docker
#------------------------------------------------------------------------------

set(docker_image "mavam/vast")

file(WRITE ${CMAKE_CURRENT_BINARY_DIR}/docker-build.cmake
  "execute_process(
     COMMAND docker build -t ${docker_image} ${CMAKE_SOURCE_DIR}
     RESULT_VARIABLE docker_build_success)
   set(docker_build_success true)
   if (docker_build_success)
     execute_process(
       COMMAND docker inspect --format='{{.Id}}' ${docker_image}
       OUTPUT_VARIABLE docker_image_id)
     execute_process(
       COMMAND docker tag \${docker_image_id} ${docker_image}:latest
       COMMAND docker tag \${docker_image_id} ${docker_image}:${VAST_VERSION})
   endif ()")

add_custom_target(docker-build
  ${CMAKE_COMMAND} -P ${CMAKE_BINARY_DIR}/docker-build.cmake
  COMMENT "Building docker image")

add_custom_target(docker-run
  COMMAND docker run -ti ${docker_image}
  COMMENT "Running current Docker image" VERBATIM)

#------------------------------------------------------------------------------
#                                 Build Setup
#------------------------------------------------------------------------------

# make uninstall
if ("${PROJECT_SOURCE_DIR}" STREQUAL "${CMAKE_SOURCE_DIR}")
  configure_file("${CMAKE_CURRENT_SOURCE_DIR}/cmake/cmake_uninstall.cmake.in"
    "${CMAKE_CURRENT_BINARY_DIR}/cmake_uninstall.cmake"
    @ONLY)
  add_custom_target(uninstall COMMAND
    ${CMAKE_COMMAND} -P ${CMAKE_CURRENT_BINARY_DIR}/cmake_uninstall.cmake)
endif ()

# make configure
add_custom_target(configure COMMAND ${CMAKE_CURRENT_BINARY_DIR}/config.status)

set(EXECUTABLE_OUTPUT_PATH ${CMAKE_CURRENT_BINARY_DIR}/bin
  CACHE PATH "Single directory for all executables")

set (LIBRARY_OUTPUT_PATH ${CMAKE_CURRENT_BINARY_DIR}/lib CACHE
  PATH "Single directory for all libraries")

include_directories(BEFORE ${CMAKE_CURRENT_BINARY_DIR})
include_directories(BEFORE ${CMAKE_SOURCE_DIR}/aux)
include_directories(BEFORE ${CMAKE_SOURCE_DIR}/aux/date/include)

add_subdirectory(doc)
add_subdirectory(libvast)
add_subdirectory(tools)
add_subdirectory(vast)

#------------------------------------------------------------------------------
#                           Additional Installations
#------------------------------------------------------------------------------

# install date header to PREFIX/include/date
install(DIRECTORY aux/date/include/date
        DESTINATION include FILES_MATCHING PATTERN "date.h")

#------------------------------------------------------------------------------
#                                Build Summary
#------------------------------------------------------------------------------

macro(display test desc summary)
  if (${test})
    set(${summary} ${desc})
  else ()
    set(${summary} no)
  endif()
endmacro()

display(SHOW_TIME_REPORT yes time_report_summary)
display(VAST_ENABLE_ASSERTIONS yes assertions_summary)
display(ASAN_FOUND yes asan_summary)
display(ENABLE_GCOV yes gcov_summary)

if (VAST_LOG_LEVEL EQUAL -1)
  set(log_level_summary quiet)
elseif (VAST_LOG_LEVEL EQUAL 0)
  set(log_level_summary error)
elseif (VAST_LOG_LEVEL EQUAL 1)
  set(log_level_summary warning)
elseif (VAST_LOG_LEVEL EQUAL 2)
  set(log_level_summary info)
elseif (VAST_LOG_LEVEL EQUAL 3)
  set(log_level_summary debug)
elseif (VAST_LOG_LEVEL EQUAL 4)
  set(log_level_summary trace)
else ()
  # Pick default level based on build type.
  if (CMAKE_BUILD_TYPE STREQUAL "Release")
    set(log_level_summary info)
  else ()
    set(log_level_summary debug)
  endif ()
endif ()

# Figure out whether we point to a build directory or a prefix.
set(caf_dir ${CAF_LIBRARY_CORE})
get_filename_component(caf_dir ${caf_dir} PATH)
if (EXISTS "${caf_dir}/../libcaf_core")
  get_filename_component(caf_dir ${caf_dir} PATH)
else ()
  set(caf_dir ${CAF_INCLUDE_DIR_CORE})
endif ()

# Figure out whether we point to a build directory or a prefix.
if (BROKER_FOUND)
  set(broker_dir ${BROKER_LIBRARY})
  get_filename_component(broker_dir ${broker_dir} PATH)
  if (EXISTS "${broker_dir}/../broker")
    get_filename_component(broker_dir ${broker_dir} PATH)
  else ()
    set(broker_dir ${BROKER_INCLUDE_DIRS})
  endif ()
endif ()

display(CAF_FOUND ${caf_dir} caf_summary)
<<<<<<< HEAD
display(VAST_HAVE_ARROW "${ARROW_CORE_INCLUDE_DIR}" arrow_summary)
=======
display(BROKER_FOUND "${broker_dir}" broker_summary)
>>>>>>> 31707c15
display(SNAPPY_FOUND "${SNAPPY_INCLUDE_DIR}" snappy_summary)
display(PCAP_FOUND "${PCAP_INCLUDE_DIR}" pcap_summary)
display(GPERFTOOLS_FOUND "${GPERFTOOLS_INCLUDE_DIR}" perftools_summary)
display(DOXYGEN_FOUND yes doxygen_summary)
display(MD2MAN_FOUND yes md2man_summary)
display(VAST_USE_TCMALLOC yes tcmalloc_summary)
display(VAST_USE_OPENCL "${OpenCL_LIBRARIES}" opencl_summary)
display(VAST_USE_OPENSSL yes openssl_summary)

STRING(TOUPPER "${CMAKE_BUILD_TYPE}" build_type)
set(summary
    "====================|  Build Summary  |===================="
    "\n"
    "\nVersion:          ${VERSION_MAJ_MIN}"
    "\n"
    "\nSource directory: ${CMAKE_SOURCE_DIR}"
    "\nBuild directory:  ${CMAKE_BINARY_DIR}"
    "\nInstall prefix:   ${CMAKE_INSTALL_PREFIX}"
    "\n"
    "\nBuild type:       ${CMAKE_BUILD_TYPE}"
    "\nLog level:        ${log_level_summary}"
    "\nShow time report: ${time_report_summary}"
    "\nAssertions:       ${assertions_summary}"
    "\nAddressSanitizer: ${asan_summary}"
    "\ngcov:             ${gcov_summary}"
    "\n"
    "\nC compiler:       ${CMAKE_C_COMPILER_ID} ${CMAKE_C_COMPILER_VERSION}"
    "\nC++ compiler:     ${CMAKE_CXX_COMPILER_ID} ${CMAKE_CXX_COMPILER_VERSION}"
    "\n"
    "\nCC:               ${CMAKE_C_COMPILER}"
    "\nCXX:              ${CMAKE_CXX_COMPILER}"
    "\nCXXFLAGS:         ${CMAKE_CXX_FLAGS} ${CMAKE_CXX_FLAGS_${build_type}}"
    "\nLDFLAGS:          ${LDFLAGS}"
    "\n"
    "\nCAF:              ${caf_summary}"
<<<<<<< HEAD
    "\nArrow:            ${arrow_summary}"
=======
    "\nBroker:           ${broker_summary}"
>>>>>>> 31707c15
    "\nSnappy            ${snappy_summary}"
    "\nPCAP:             ${pcap_summary}"
    "\nGperftools:       ${perftools_summary}"
    "\nDoxygen:          ${doxygen_summary}"
    "\nmd2man:           ${md2man_summary}"
    "\n"
    "\ntcmalloc:         ${tcmalloc_summary}"
    "\nOpenCL:           ${opencl_summary}"
    "\nOpenSSL:          ${openssl_summary}"
    "\n"
    "\n===========================================================")

message("\n" ${summary} "\n")
file(WRITE ${CMAKE_CURRENT_BINARY_DIR}/config.summary ${summary})<|MERGE_RESOLUTION|>--- conflicted
+++ resolved
@@ -515,11 +515,8 @@
 endif ()
 
 display(CAF_FOUND ${caf_dir} caf_summary)
-<<<<<<< HEAD
 display(VAST_HAVE_ARROW "${ARROW_CORE_INCLUDE_DIR}" arrow_summary)
-=======
 display(BROKER_FOUND "${broker_dir}" broker_summary)
->>>>>>> 31707c15
 display(SNAPPY_FOUND "${SNAPPY_INCLUDE_DIR}" snappy_summary)
 display(PCAP_FOUND "${PCAP_INCLUDE_DIR}" pcap_summary)
 display(GPERFTOOLS_FOUND "${GPERFTOOLS_INCLUDE_DIR}" perftools_summary)
@@ -555,11 +552,8 @@
     "\nLDFLAGS:          ${LDFLAGS}"
     "\n"
     "\nCAF:              ${caf_summary}"
-<<<<<<< HEAD
     "\nArrow:            ${arrow_summary}"
-=======
     "\nBroker:           ${broker_summary}"
->>>>>>> 31707c15
     "\nSnappy            ${snappy_summary}"
     "\nPCAP:             ${pcap_summary}"
     "\nGperftools:       ${perftools_summary}"
