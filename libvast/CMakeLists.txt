# ----------------------------------------------------------------------------
#                                   libvast
# ----------------------------------------------------------------------------

configure_file(${CMAKE_CURRENT_SOURCE_DIR}/vast/config.hpp.in
               ${CMAKE_CURRENT_BINARY_DIR}/vast/config.hpp)

include_directories(${CMAKE_CURRENT_SOURCE_DIR})
include_directories(${CMAKE_CURRENT_BINARY_DIR})

# Some CMake generators (e.g., XCode) require header files in
# addition to the sources.
file(GLOB_RECURSE libvast_headers "${CMAKE_CURRENT_SOURCE_DIR}/vast/*.hpp")

set(libvast_sources
  src/address.cpp
  src/attribute.cpp
  src/banner.cpp
  src/base.cpp
  src/batch.cpp
  src/bitmap.cpp
  src/chunk.cpp
  src/command.cpp
  src/compression.cpp
  src/data.cpp
  src/die.cpp
  src/expression.cpp
  src/expression_visitors.cpp
  src/error.cpp
  src/event.cpp
  src/ewah_bitmap.cpp
  src/ids.cpp
  src/filesystem.cpp
  src/key.cpp
  src/http.cpp
  src/null_bitmap.cpp
  src/operator.cpp
  src/pattern.cpp
  src/port.cpp
  src/schema.cpp
  src/segment_store.cpp
  src/subnet.cpp
  src/time.cpp
  src/type.cpp
  src/uuid.cpp
  src/value.cpp
  src/value_index.cpp
  src/wah_bitmap.cpp
  src/concept/hashable/crc.cpp
  src/concept/hashable/xxhash.cpp
  src/detail/adjust_resource_consumption.cpp
  src/detail/compressedbuf.cpp
  src/detail/line_range.cpp
  src/detail/fdistream.cpp
  src/detail/fdinbuf.cpp
  src/detail/fdostream.cpp
  src/detail/fdoutbuf.cpp
  src/detail/make_io_stream.cpp
  src/detail/mmapbuf.cpp
  src/detail/posix.cpp
  src/detail/string.cpp
  src/detail/system.cpp
  src/detail/terminal.cpp
  src/system/accountant.cpp
  src/system/application.cpp
  src/system/archive.cpp
  src/system/configuration.cpp
  src/system/consensus.cpp
  src/system/default_application.cpp
  src/system/export_command.cpp
  src/system/exporter.cpp
  src/system/import_command.cpp
  src/system/importer.cpp
  src/system/index.cpp
  src/system/indexer.cpp
  src/system/node.cpp
  src/system/node_command.cpp
  src/system/partition.cpp
  src/system/profiler.cpp
  src/system/reader_command_base.cpp
  src/system/remote_command.cpp
  src/system/signal_monitor.cpp
  src/system/spawn.cpp
  src/system/spawn_sink.cpp
  src/system/spawn_source.cpp
  src/system/start_command.cpp
  src/system/task.cpp
  src/system/tracker.cpp
  src/system/writer_command_base.cpp
  src/format/bgpdump.cpp
  src/format/mrt.cpp
  src/format/bro.cpp
  src/format/csv.cpp
  src/format/test.cpp
)

<<<<<<< HEAD
if (VAST_HAVE_ARROW)
  set(libvast_sources ${libvast_sources} src/format/arrow.cpp)
endif ()

if (VAST_HAVE_PCAP)
  set(libvast_sources ${libvast_sources} src/format/pcap.cpp)
=======
if (PCAP_FOUND)
  set(libvast_sources ${libvast_sources}
    src/system/pcap_reader_command.cpp
    src/system/pcap_writer_command.cpp
    src/format/pcap.cpp)
>>>>>>> 881cf213
endif ()

set(libvast_libs ${CAF_LIBRARIES})

if (VAST_HAVE_ARROW)
  set(libvast_libs ${libvast_libs}
    ${ARROW_CORE_LIBRARIES}
    ${ARROW_PLASMA_LIBRARIES})
endif ()

if (VAST_ENABLE_ASSERTIONS)
  set(libvast_libs ${libvast_libs} ${Backtrace_LIBRARIES})
endif ()

if (VAST_HAVE_SNAPPY)
  set(libvast_libs ${libvast_libs} ${SNAPPY_LIBRARIES})
endif ()

if (PCAP_FOUND)
  set(libvast_libs ${libvast_libs} ${PCAP_LIBRARIES})
endif ()

# Always link with -lprofile if we have Gperftools.
if (VAST_HAVE_GPERFTOOLS)
  set(libvast_libs ${libvast_libs} ${GPERFTOOLS_PROFILER})
endif ()

# Only link against tcmalloc if requested.
if (VAST_HAVE_GPERFTOOLS AND VAST_USE_PERFTOOLS_HEAP_PROFILER)
  set(libvast_libs ${libvast_libs} ${GPERFTOOLS_TCMALLOC})
endif ()

add_library(libvast SHARED ${libvast_sources} ${libvast_headers})
set_target_properties(libvast
  PROPERTIES
  SOVERSION ${VERSION_MAJOR}
  VERSION ${VERSION_MAJOR}.${VERSION_MINOR}
  OUTPUT_NAME vast)

target_link_libraries(libvast ${libvast_libs})

# Install libvast in PREFIX/lib and headers in PREFIX/include/vast.
install(TARGETS libvast DESTINATION lib)
install(DIRECTORY vast/
        DESTINATION include/vast FILES_MATCHING PATTERN "*.hpp")

# ----------------------------------------------------------------------------
#                                 unit tests
# ----------------------------------------------------------------------------

# Bro logs.
set (test_data "#ifndef TEST_DATA\n#define TEST_DATA")
set(test_data "${test_data}\n\nnamespace bro {\n")
file(GLOB logs test/logs/bro/*)
foreach (log ${logs})
  get_filename_component(log_basename ${log} NAME_WE)
  set (this "constexpr auto ${log_basename} = \"${log}\";")
  set (test_data "${test_data}\n${this}")
endforeach ()
set(test_data "${test_data}\n\n} // namespace bro")

# Bgpdump logs.
set(test_data "${test_data}\n\nnamespace bgpdump {\n")
file(GLOB logs test/logs/bgpdump/*.txt)
foreach (log ${logs})
  get_filename_component(log_basename ${log} NAME_WE)
  set (this "constexpr auto ${log_basename} = \"${log}\";")
  set (test_data "${test_data}\n${this}")
endforeach ()
set(test_data "${test_data}\n\n} // namespace bgpdump")

# MRT logs.
set(test_data "${test_data}\n\nnamespace mrt {\n")
file(GLOB logs test/logs/mrt/*)
foreach (log ${logs})
  get_filename_component(log_basename ${log} NAME_WE)
  set (this "constexpr auto ${log_basename} = \"${log}\";")
  set (test_data "${test_data}\n${this}")
endforeach ()
set(test_data "${test_data}\n\n} // namespace mrt")

# PCAP traces.
set(test_data "${test_data}\n\nnamespace traces {\n")
file(GLOB traces test/traces/*.pcap)
foreach (trace ${traces})
  get_filename_component(trace_basename ${trace} NAME_WE)
  set(this "constexpr auto ${trace_basename} = \"${trace}\";")
  set(test_data "${test_data}\n${this}")
endforeach ()
set(test_data "${test_data}\n\n} // namespace traces")
set(test_data "${test_data}\n\n#endif")

configure_file(test/data.hpp.in ${CMAKE_CURRENT_BINARY_DIR}/test/data.hpp)

include_directories(
  ${CMAKE_SOURCE_DIR}/libvast
  ${CMAKE_BINARY_DIR}/libvast
  ${CMAKE_CURRENT_SOURCE_DIR}/test
  ${CMAKE_CURRENT_BINARY_DIR}/test)

set(tests
  test/address.cpp
  test/batch.cpp
  test/binner.cpp
  test/bitmap.cpp
  test/bitmap_index.cpp
  test/bits.cpp
  test/bitvector.cpp
  test/cache.cpp
  test/chunk.cpp
  test/coder.cpp
  test/command.cpp
  test/compressedbuf.cpp
  test/data.cpp
  test/endpoint.cpp
  test/event.cpp
  test/expression.cpp
  test/expression_evaluation.cpp
  test/expression_parseable.cpp
  test/filesystem.cpp
  test/hash.cpp
  test/http.cpp
  test/ids.cpp
  test/iterator.cpp
  test/json.cpp
  test/key.cpp
  test/main.cpp
  test/mmapbuf.cpp
  test/offset.cpp
  test/parseable.cpp
  test/pattern.cpp
  test/port.cpp
  test/printable.cpp
  test/range_map.cpp
  test/save_load.cpp
  test/schema.cpp
  test/serialization.cpp
  test/stack.cpp
  test/string.cpp
  test/subnet.cpp
  test/time.cpp
  test/type.cpp
  test/uuid.cpp
  test/value.cpp
  test/value_index.cpp
  test/variant.cpp
  test/vector_map.cpp
  test/vector_set.cpp
  test/word.cpp
  test/system/archive.cpp
  test/system/consensus.cpp
  test/system/exporter.cpp
  test/system/importer.cpp
  test/system/index.cpp
  test/system/indexer.cpp
  test/system/key_value_store.cpp
  test/system/partition.cpp
  test/system/queries.cpp
  test/system/replicated_store.cpp
  test/system/sink.cpp
  test/system/source.cpp
  test/system/task.cpp
  test/fixtures/events.cpp
  test/format/mrt.cpp
  test/format/bro.cpp
  test/format/writer.cpp
)

if (VAST_HAVE_ARROW)
  set(tests ${tests} test/format/arrow.cpp)
endif ()

if (VAST_HAVE_PCAP)
  set(tests ${tests} test/format/pcap.cpp)
endif ()

if (VAST_USE_OPENCL)
  set(tests ${tests} test/system/opencl.cpp)
endif ()

add_executable(vast-test ${tests})
target_link_libraries(vast-test libvast ${CMAKE_THREAD_LIBS_INIT})

#
# Generate CMake tests
#

# Helper macro to construct a CMake test from a VAST test suite.
macro(make_test suite)
  string(REPLACE " " "_" test_name ${suite})
  set(vast_test ${EXECUTABLE_OUTPUT_PATH}/vast-test)
  add_test(${test_name} ${vast_test} -v 3 -r 60 -s "^${suite}$" ${ARGN})
endmacro()

# Find all test suites.
foreach(test ${tests})
  file(STRINGS ${test} contents)
  foreach(line ${contents})
    if ("${line}" MATCHES "SUITE")
      string(REGEX REPLACE "#define SUITE \(.*\)" "\\1" suite ${line})
      list(APPEND suites ${suite})
    endif()
  endforeach()
endforeach()
list(REMOVE_DUPLICATES suites)

enable_testing()

foreach(suite ${suites})
  make_test("${suite}")
endforeach ()<|MERGE_RESOLUTION|>--- conflicted
+++ resolved
@@ -94,20 +94,15 @@
   src/format/test.cpp
 )
 
-<<<<<<< HEAD
 if (VAST_HAVE_ARROW)
   set(libvast_sources ${libvast_sources} src/format/arrow.cpp)
 endif ()
 
-if (VAST_HAVE_PCAP)
-  set(libvast_sources ${libvast_sources} src/format/pcap.cpp)
-=======
 if (PCAP_FOUND)
   set(libvast_sources ${libvast_sources}
     src/system/pcap_reader_command.cpp
     src/system/pcap_writer_command.cpp
     src/format/pcap.cpp)
->>>>>>> 881cf213
 endif ()
 
 set(libvast_libs ${CAF_LIBRARIES})
