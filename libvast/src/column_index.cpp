--- conflicted
+++ resolved
@@ -27,37 +27,11 @@
                                                   path filename,
                                                   type column_type,
                                                   size_t column) {
-<<<<<<< HEAD
-<<<<<<< HEAD
-  struct impl : column_index {
-    impl(caf::actor_system& sys, path&& fname, type&& ctype, size_t col)
-      : column_index(sys, std::move(ctype), std::move(fname)),
-        col_(col) {
-        // nop
-    }
-
-    void add(const table_slice_ptr& x) override {
-      VAST_TRACE(VAST_ARG(x));
-      if (!has_skip_attribute_)
-        x->append_column_to_index(col_, *idx_);
-    }
-
-    size_t col_;
-  };
-  return init_res(std::make_unique<impl>(sys, std::move(filename),
-                                         std::move(column_type), column));
-=======
-=======
->>>>>>> e6587bef
   auto result = std::make_unique<column_index>(sys, std::move(column_type),
                                                std::move(filename), column);
   if (auto err = result->init())
     return err;
   return result;
-<<<<<<< HEAD
->>>>>>> De-virtualize the column index
-=======
->>>>>>> e6587bef
 }
 
 // -- constructors, destructors, and assignment operators ----------------------
